--- conflicted
+++ resolved
@@ -34,13 +34,10 @@
 goog.require('Blockly.blockRendering.SpacerRow');
 goog.require('Blockly.blockRendering.TopRow');
 
-<<<<<<< HEAD
 goog.require('Blockly.blockRendering.PreviousConnection');
 goog.require('Blockly.blockRendering.NextConnection');
 goog.require('Blockly.blockRendering.OutputConnection');
 
-=======
->>>>>>> d784dfdc
 
 /**
  * An object containing all sizing information needed to draw this block.
@@ -222,53 +219,6 @@
   this.bottomRow.populate(this.block_);
   this.rows.push(this.bottomRow);
 };
-
-<<<<<<< HEAD
-=======
-/**
- * Create the top row and fill the elements list with all non-spacer elements
- * created.
- */
-Blockly.blockRendering.RenderInfo.prototype.populateTopRow_ = function() {
-  var hasHat = this.block_.hat ? this.block_.hat == 'cap' : Blockly.BlockSvg.START_HAT;
-  var hasPrevious = !!this.block_.previousConnection;
-  var prevBlock = this.block_.getPreviousBlock();
-  var squareCorner = !!this.block_.outputConnection || hasHat ||
-      (prevBlock && prevBlock.getNextBlock() == this.block_);
-
-  if (squareCorner) {
-    this.topRow.elements.push(new Blockly.blockRendering.SquareCorner());
-  } else {
-    this.topRow.elements.push(new Blockly.blockRendering.RoundCorner());
-  }
-
-  if (hasHat) {
-    var hat = new Blockly.blockRendering.Hat();
-    this.topRow.elements.push(hat);
-    this.startY = hat.startY;
-  } else if (hasPrevious) {
-    this.topRow.elements.push(new Blockly.blockRendering.PreviousConnection());
-  }
-};
-
-/**
- * Create the bottom row and fill the elements list with all non-spacer elements
- * created.
- */
-Blockly.blockRendering.RenderInfo.prototype.populateBottomRow_ = function() {
-  var squareCorner = !!this.block_.outputConnection || !!this.block_.getNextBlock();
-
-  if (squareCorner) {
-    this.bottomRow.elements.push(new Blockly.blockRendering.SquareCorner());
-  } else {
-    this.bottomRow.elements.push(new Blockly.blockRendering.RoundCorner());
-  }
-
-  if (this.bottomRow.hasNextConnection) {
-    this.bottomRow.elements.push(new Blockly.blockRendering.NextConnection());
-  }
-};
->>>>>>> d784dfdc
 
 /**
  * Add an input element to the active row, if needed, and record the type of the
